from pathlib import Path

import numpy as np
import torch
from torch.utils.data import DataLoader

from accelerate import Accelerator
from floods.config.testing import TestConfig
from floods.config.training import TrainConfig
from floods.datasets.flood import FloodDataset
from floods.logging.functional import plot_confusion_matrix
from floods.logging.tensorboard import TensorBoardLogger
from floods.prepare import eval_transforms, inverse_transform, prepare_model, prepare_test_metrics
from floods.trainer.callbacks import DisplaySamples
from floods.trainer.flood import FloodTrainer
from floods.utils.common import check_or_make_dir, get_logger, init_experiment, load_config, print_config
from floods.utils.ml import find_best_checkpoint, load_class_weights, seed_everything, seed_worker
from floods.utils.tiling import SmoothTiler

LOG = get_logger(__name__)


def test(test_config: TestConfig):
    # assertions before starting
    assert test_config.name is not None, "Specify the experiment name to test!"

    # prepare the test log
    log_name = "output-test.log"
    exp_id, out_folder, model_folder, logs_folder = init_experiment(config=test_config, log_name=log_name)
    config_path = out_folder / "config.yaml"
    config: TrainConfig = load_config(path=config_path, config_class=TrainConfig)
    print_config(LOG, config)

    # # prepare accelerator
    accelerator = Accelerator(fp16=config.trainer.amp, cpu=config.trainer.cpu)
    accelerator.wait_for_everyone()

    # seeding everything
    LOG.info("Using seed: %d", config.seed)
    seed_everything(config.seed)
    # prepare evaluation transforms
    LOG.info("Loading test dataset...")
    test_transform = eval_transforms(mean=FloodDataset.mean(),
                                     std=FloodDataset.std(),
                                     clip_max=30,
                                     clip_min=-30)

    LOG.debug("Eval. transforms: %s", str(test_transform))
    # create the test dataset
    test_dataset = FloodDataset(path=Path(config.data.path),
                                subset="test",
                                include_dem=config.data.include_dem,
                                normalization=test_transform)
    test_loader = DataLoader(dataset=test_dataset,
                             batch_size=1,  # fixed at 1 because in test we have full-size images
                             shuffle=False,
                             num_workers=test_config.trainer.num_workers,
                             worker_init_fn=seed_worker)
    # prepare model for inference, set pretrained to False to avoid loading additional weights
    LOG.info("Preparing model...")
    config.model.pretrained = False
<<<<<<< HEAD
    model = prepare_model(config=config)
=======
    model = prepare_model(config=config, num_classes=num_classes, stage="test")
>>>>>>> d2c75b57
    # load the best checkpoint available
    if test_config.checkpoint_path is not None:
        ckpt_path = Path(test_config.checkpoint_path)
    else:
        ckpt_path = find_best_checkpoint(model_folder)
    # load the checkpoint found: make sure to load without strict in case of aux losses
    assert ckpt_path.exists(), f"Checkpoint '{str(ckpt_path)}' not found"
    strict_load = not config.model.multibranch
    model.load_state_dict(torch.load(str(ckpt_path), map_location="cpu"), strict=strict_load)
    LOG.info("Model restored from: %s", str(ckpt_path))

    # prepare losses
    weights = None
    if config.data.class_weights:
        weights = load_class_weights(Path(config.data.class_weights), device=accelerator.device, normalize=False)
        LOG.info("Using class weights: %s", str(weights))
    loss = config.loss.instantiate(ignore_index=255, weight=weights)
    # prepare metrics and logger
    logger = TensorBoardLogger(log_folder=logs_folder, comment=config.comment, filename_suffix="-test")

    # randomly choose images to store (too heavy to visualize)
    LOG.info("Storing predicted images: %s", str(test_config.store_predictions).lower())
    num_samples = int(test_config.store_predictions) * test_config.prediction_count
    LOG.info("Storing batches: %s", str(num_samples))

    # prepare tiler to produce tiled batches and trainer
    tiler = SmoothTiler(tile_size=test_config.image_size,
                        channels_first=True,
                        batch_size=test_config.trainer.batch_size,
                        mirrored=False)
    trainer = FloodTrainer(accelerator=accelerator,
                           model=model,
                           criterion=loss,
                           tiler=tiler,
                           categories=test_dataset.categories(),
                           logger=logger,
                           sample_batches=num_samples,
                           stage="test",
                           debug=test_config.debug)
    trainer.add_callback(DisplaySamples(inverse_transform=inverse_transform(test_dataset.mean(), test_dataset.std()),
                                        color_palette=test_dataset.palette(),
                                        stage="test"))
    # prepare testing metrics, same as validation with the addition of a confusion matrix
    eval_metrics = prepare_test_metrics(config=test_config, device=accelerator.device)

    predictions_path = check_or_make_dir(out_folder / "images")
    losses, _ = trainer.predict(test_dataloader=test_loader,
                                metrics=eval_metrics,
                                logger_exclude=["conf_mat"],
                                output_path=predictions_path)
    scores = trainer.current_scores["test"]
    # logging stuff to file and storing images if required
    LOG.info("Testing completed, average loss: %.4f", np.mean(losses))

    LOG.info("Average results:")
    classwise = dict()
    for i, (name, score) in enumerate(scores.items()):
        # only printing reduced metrics
        if score.ndim == 0:
            LOG.info(f"{name:<20s}: {score.item():.4f}")
        elif name != "conf_mat":
            classwise[name] = score

    LOG.info("Class-wise results:")
    header = f"{'score':<20s}  " + "|".join([f"{label:<15s}" for label in trainer.categories.values()])
    LOG.info(header)
    for i, (name, score) in enumerate(classwise.items()):
        scores_str = [f"{v:.4f}" for v in score]
        scores_str = "|".join(f"{s:<15s}" for s in scores_str)
        LOG.info(f"{name:<20s}: {scores_str}")

    LOG.info("Plotting confusion matrix...")
    cm_name = f"cm_{Path(ckpt_path).stem}"
    plot_folder = check_or_make_dir(out_folder / "plots")
    plot_confusion_matrix(scores["conf_mat"].cpu().numpy(),
                          destination=plot_folder / f"{cm_name}.png",
                          labels=trainer.categories.values(),
                          title=cm_name,
                          normalize=False)
    LOG.info("Testing done!")<|MERGE_RESOLUTION|>--- conflicted
+++ resolved
@@ -40,6 +40,7 @@
     seed_everything(config.seed)
     # prepare evaluation transforms
     LOG.info("Loading test dataset...")
+    num_classes = len(FloodDataset.categories())
     test_transform = eval_transforms(mean=FloodDataset.mean(),
                                      std=FloodDataset.std(),
                                      clip_max=30,
@@ -59,11 +60,7 @@
     # prepare model for inference, set pretrained to False to avoid loading additional weights
     LOG.info("Preparing model...")
     config.model.pretrained = False
-<<<<<<< HEAD
-    model = prepare_model(config=config)
-=======
     model = prepare_model(config=config, num_classes=num_classes, stage="test")
->>>>>>> d2c75b57
     # load the best checkpoint available
     if test_config.checkpoint_path is not None:
         ckpt_path = Path(test_config.checkpoint_path)
